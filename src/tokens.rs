--- conflicted
+++ resolved
@@ -49,11 +49,7 @@
     fn precedence(&self) -> (usize, usize);
 }
 
-<<<<<<< HEAD
-pub trait Calculate: Operator {
-=======
 pub trait Calculate {
->>>>>>> 63fdabed
     fn apply(&self, _: &[u32]) -> u32;
 }
 
